--- conflicted
+++ resolved
@@ -32,11 +32,7 @@
  * TTSManager ttsManager = new TTSManager.Builder()
  *     .setTTSServiceClass("io.spokestack.spokestack.tts.SpokestackTTSService")
  *     .setOutputClass("io.spokestack.spokestack.tts.SpokestackTTSOutput")
-<<<<<<< HEAD
  *     .setProperty("spokestack-id", "f0bc990c-e9db-4a0c-a2b1-6a6395a3d97e")
-=======
- *     .setProperty("spokestack-key", "f0bc990c-e9db-4a0c-a2b1-6a6395a3d97e")
->>>>>>> 8a1cd595
  *     .setProperty(
  *         "spokestack-secret",
  *         "5BD5483F573D691A15CFA493C1782F451D4BD666E39A9E7B2EBE287E6A72C6B6")
